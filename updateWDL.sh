--- conflicted
+++ resolved
@@ -173,13 +173,8 @@
     exit 0
 fi
 
-<<<<<<< HEAD
 # fit the new WDL model, keeping anchor at material 58
-python scoreWDL.py updateWDL.json --plot save --pgnName updateWDL.png --momType material --momTarget 58 --materialMin $materialMin --modelFitting optimizeProbability $oldnormdata >&scoreWDL.log
-=======
-# fit the new WDL model, keeping anchor at move 32
-python scoreWDL.py updateWDL.json --plot save --pngName updateWDL.png --momType move --momTarget 32 --moveMin $moveMin --moveMax $moveMax --modelFitting optimizeProbability $oldnormdata >&scoreWDL.log
->>>>>>> ef4e6597
+python scoreWDL.py updateWDL.json --plot save --pngName updateWDL.png --momType material --momTarget 58 --materialMin $materialMin --moveMin 1 --modelFitting optimizeProbability $oldnormdata >&scoreWDL.log
 
 # extract the total number of positions, and the new NormalizeToPawnValue
 poscount=$(awk -F '[() ,]' '/Retained \(W,D,L\)/ {sum = 0; for (i = 9; i <= NF; i++) sum += $i; print sum; exit}' scoreWDL.log)
