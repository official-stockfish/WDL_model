--- conflicted
+++ resolved
@@ -24,29 +24,16 @@
     eval: int,
     mom: int,
     mom_target: int,
-<<<<<<< HEAD
-    popt_as: list[float],
-    popt_bs: list[float],
+    coeffs_a: list[float],
+    coeffs_b: list[float],
 ) -> tuple[float, float, float]:
     """our wdl model is based on win_rate() with a and b polynomials in mom,
     where mom = move or material counter"""
-    a = poly3(mom / mom_target, *popt_as)
-    b = poly3(mom / mom_target, *popt_bs)
+    a = poly3(mom / mom_target, *coeffs_a)
+    b = poly3(mom / mom_target, *coeffs_b)
     w = win_rate(eval, a, b)
     l = win_rate(-eval, a, b)
     return w, 1 - w - l, l
-=======
-    coeffs_a: list[float],
-    coeffs_b: list[float],
-) -> tuple[int, int, int]:
-    """our wdl model is based on win_rate() with a and p polynomials in mom,
-    where mom = move or material counter"""
-    a = poly3(mom / mom_target, *coeffs_a)
-    b = poly3(mom / mom_target, *coeffs_b)
-    w = int(1000 * win_rate(eval, a, b))
-    l = int(1000 * win_rate(-eval, a, b))
-    return w, 1000 - w - l, l
->>>>>>> 49cc9284
 
 
 class WdlPlot:
