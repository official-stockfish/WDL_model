--- conflicted
+++ resolved
@@ -50,17 +50,13 @@
         if self.NormalizeData is not None:
             self.NormalizeData = json.loads(self.NormalizeData)
             self.NormalizeData["as"] = [float(x) for x in self.NormalizeData["as"]]
-<<<<<<< HEAD
             self.normalize_to_pawn_value = int(sum(self.NormalizeData["as"]) + 0.5)
-=======
-            self.normalize_to_pawn_value = int(sum(self.NormalizeData["as"]))
             if not "momType" in self.NormalizeData:
                 self.NormalizeData["momType"] = "move"
             assert self.NormalizeData["momType"] in [
                 "move",
                 "material",
             ], "Error: momType must be move or material."
->>>>>>> 23c89f93
         else:
             self.normalize_to_pawn_value = args.NormalizeToPawnValue
 
@@ -388,11 +384,7 @@
         # now we can report the new conversion factor p_a from internal eval to centipawn
         # such that an expected win score of 50% is for an internal eval of p_a(mom)
         # for a static conversion (independent of mom), we provide a constant value
-<<<<<<< HEAD
         # NormalizeToPawnValue = round(p_a(yDataTarget)) = round(sum(coeffs_a))
-=======
-        # NormalizeToPawnValue = int(p_a(momTarget)) = int(sum(coeffs_a))
->>>>>>> 23c89f93
         fsum_a, fsum_b = sum(self.coeffs_a), sum(self.coeffs_b)
 
         print(f"const int NormalizeToPawnValue = {int(fsum_a + 0.5)};")
